--- conflicted
+++ resolved
@@ -15,8 +15,6 @@
 from .api import MatrixHttpApi, MatrixRequestError, MatrixUnexpectedResponse
 from threading import Thread
 import sys
-# TODO: Finish implementing this.
-
 
 class MatrixClient(object):
     """
@@ -478,16 +476,12 @@
         self.api = api
 
     def get_display_name(self):
-<<<<<<< HEAD
         """ Get this users display name.
+            See also get_friendly_name()
 
         Returns:
                 string: Display Name
         """
-=======
-        '''See also get_friendly_name()
-        '''
->>>>>>> 09fe848d
         return self.api.get_display_name(self.user_id)
 
     def get_friendly_name(self):
